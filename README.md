--- conflicted
+++ resolved
@@ -26,19 +26,11 @@
 
 ### Release process
 
-<<<<<<< HEAD
-- Update the `VERSION` file in this repository and commit to master
-- [This github action](.github/workflows/release.yaml) will add a changelog and
-  upload binaries in response to a release being created in Github
-- Dockerhub will build and tag a new container image in response to tags of the
-  format `/^v[0-9.]+$/`
-- Helm chart needs to update app version manually in `Chart.yaml`
-=======
+- Update the Helm chart version in [`charts/exporter/Chart.yaml`](charts/exporter/Chart.yaml)
 - Create a release in Github with a semver tag and GH actions will:
   - Add a changelog
   - Upload binaries
   - Build and push a Docker image
->>>>>>> 087c4075
 
 ## Usage
 
